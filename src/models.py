import numpy as np
import pandas as pd
from utils import bin_predictions

class DosageModel():
    """
    Abstract class for dosage models.
    """

    def __init__(self):
        pass

    def get_features(self, data):
        """
        Extracts necessary feature columns for model from data matrix.

        Arguments:
            data (pd.DataFrame): Data matrix

        Returns:
            features (pd.DataFrame): Feature matrix
        """
        pass

    def get_targets(self, data):
        """
        Extracts targets (labels) from data matrix.

        Arguments:
            data (pd.DataFrame): Data matrix

        Returns:
            targets (pd.DataFrame): Target matrix
        """
        pass

    def predict(self):
        pass


class DosageBaseline(DosageModel):
    def __init__(self):
        pass

    def predict(self, X, bin=True):
        """
        Estimate the square root of weekly warfarin dose.

        Arguments:
            X (np.array): Batch of inputs of shape (N, D), where D is the
                number of features (those defined above)
            bin (bool): Whether to bin the predictions into dosage categories

        Returns:
            Y (np.array): Batch of square root weekly dose estimates of
                shape (N, 1)
        """
        N, D = X.shape
        # Add offset bias as 1
        ones = np.ones((N, 1))
        offset_data = np.hstack([ones, X])
        Y = np.dot(offset_data, self.weights)
        if bin:
            Y = bin_predictions(Y)
        return Y


class PDABaseline(DosageBaseline):
    """
    Implements Pharmacogenetic dosing algorithm.
    Input should contain features (in order):
        Age in decades (int in [0,9])
        Height in cm (float)
        Weight in kg (float)
        VKORC1 A/G (int either 1 or 0)
        VKORC1 A/A (int either 1 or 0)
        VKORC1 genotype unknown (int either 1 or 0)
        CYP2C9 *1/*2 (int either 1 or 0)
        CYP2C9 *1/*3 (int either 1 or 0)
        CYP2C9 *2/*2 (int either 1 or 0)
        CYP2C9 *2/*3 (int either 1 or 0)
        CYP2C9 *3/*3 (int either 1 or 0)
        CYP2C9 genotype unknown (int either 1 or 0)
        Asian race (int either 1 or 0)
        Black or African American (int either 1 or 0)
        Missing or Mixed race (int either 1 or 0)
        Enzyme inducer status (int either 1 or 0)
        Amiodarone status (int either 1 or 0)
    """

    def __init__(self):
        col_names = [
            "Age",
            "Height_(cm)",
            "Weight_(kg)",
            "VKORC1_A/G",
            "VKORC1_A/A",
            "VKORC1_nan",
            "Cyp2C9_*1/*2",
            "Cyp2C9_*1/*3",
            "Cyp2C9_*2/*2",
            "Cyp2C9_*2/*3",
            "Cyp2C9_*3/*3",
            "Cyp2C9_nan",
            "Race_Asian",
            "Race_Black_or_African_American",
            "Race_nan",
            "enzyme_inducer_status",
            "amiodarone_status"
        ]
        self.col_names = col_names

        self.target_name = 'Therapeutic_Dose_of_Warfarin'

        weights = [
            5.6044,     # Offset
            -0.2614,    # Age
            0.0087,     # Height
            0.0128,     # Weight
            -0.8677,    # VKORC1 A/G
            -1.6974,    # VKORC1 A/A
            -0.4854,    # VKORC1 unknown
            -0.5211,    # CYP2C9 *1/*2
            -0.9357,    # CYP2C9 *1/*3
            -1.0616,    # CYP2C9 *2/*2
            -1.9206,    # CYP2C9 *2/*3
            -2.3312,    # CYP2C9 *3/*3
            -0.2188,    # CYP2C9 unknown
            -0.1092,    # Asian
            -0.2760,    # Black or African American
            -0.1032,    # Race missing
            1.1816,     # Enzyme inducer
            -0.5503     # Amiodarone
        ]
        self.weights = np.array(weights)

    def get_features(self, data):
        return data[self.col_names]

    def get_targets(self, data):
        return data[[self.target_name]]


class CDABaseline(DosageBaseline):
    """
    Implements Clinical dosing algorithm.
    Input should contain features (in order):
        Age in decades (int in [0,9])
        Height in cm (float)
        Weight in kg (float)
        Asian race (int either 1 or 0)
        Black or African American (int either 1 or 0)
        Missing or Mixed race (int either 1 or 0)
        Enzyme inducer status (int either 1 or 0)
        Amiodarone status (int either 1 or 0)
    """

    def __init__(self):
        col_names = [
            "Age",
            "Height_(cm)",
            "Weight_(kg)",
            "Race_Asian",
            "Race_Black_or_African_American",
            "Race_nan",
            "enzyme_inducer_status",
            "amiodarone_status"
        ]
        self.col_names = col_names

        self.target_name = 'Therapeutic_Dose_of_Warfarin'

        weights = [
            4.0376,     # Offset
            -0.2546,    # Age
            0.0118,     # Height
            0.0134,     # Weights
            -0.6752,    # Asian
            0.4060,     # Black or African American
            0.0443,     # Race missing or mixed
            1.2799,     # Enzyme inducer
            -0.5695     # Amiodarone
        ]

        self.weights = np.array(weights)

    def get_features(self, data):
        return data[self.col_names]

    def get_targets(self, data):
        return data[[self.target_name]]


class FDBaseline(DosageBaseline):
    """
    Implements fixed dosage baseline.
    Regardless of input, a fixed dosage is returned
    for each instance in the batch.
    """

    def __init__(self, dosage):
        self.dosage = dosage
        self.target_name = 'Therapeutic_Dose_of_Warfarin'

    def get_features(self, data):
        return data.drop(self.target_name, axis=1)  # Remove target from data

    def get_targets(self, data):
        return data[[self.target_name]]

    def predict(self, X):
        N, D = X.shape
        Y = np.ones((N, 1))
        return Y

<<<<<<< HEAD
    
class linearUCB(DosageBaseline):
    """
    Implements linear UCB, as seen in 
    http://john-maxwell.com/post/2017-03-17/
    """
    def __init__(self, num_arms, alpha=7):
        col_names = [
            "Age",
            "Height_(cm)",
            "Weight_(kg)",
            "VKORC1_A/G",
            "VKORC1_A/A",
            "VKORC1_nan",
            "Cyp2C9_*1/*2",
            "Cyp2C9_*1/*3",
            "Cyp2C9_*2/*2",
            "Cyp2C9_*2/*3",
            "Cyp2C9_*3/*3",
            "Cyp2C9_nan",
            "Race_Asian",
            "Race_Black_or_African_American",
            "Race_nan",
            "enzyme_inducer_status",
            "amiodarone_status",
        ]
        self.d = len(col_names)
        self.col_names = col_names
        self.target_name = 'Therapeutic_Dose_of_Warfarin'
        self.num_arms = num_arms
        self.alpha = alpha
        
        self.A = np.zeros((num_arms, self.d, self.d))
        for i in range(num_arms):
            self.A[i] = np.eye(self.d, self.d)
        self.b = np.zeros((num_arms, self.d))
            
        
    def get_features(self, data):
        return data[self.col_names]
    
    def get_targets(self):
        return data[self.target_name]
    
    def evaluate(self, X, target):
        num_incorrect = 0
        for j in range(X.shape[0]):
            x_ta = X[j]
            max_payoff = -float("inf")
            best_arm = 0
            for arm in range(self.num_arms):
                A_inv = np.linalg.inv(self.A[arm])
                theta = np.dot(A_inv, self.b[arm])
                payoff = np.dot(x_ta.T, theta) + self.alpha*(np.dot(np.dot(x_ta.T, A_inv), x_ta))**0.5

                if payoff > max_payoff:
                    max_payoff = payoff
                    best_arm = arm
                elif payoff == max_payoff:
                    best_arm = np.random.choice([best_arm, arm])
            if best_arm != target[j]:
                num_incorrect += 1
        return float(num_incorrect)/target.shape[0]
    
    def train(self, X, target):
        indices = range(X.shape[0])
        np.random.shuffle(indices)
        X_shuffled = X[indices]
        target_shuffled = target[indices]
        regret = np.zeros((target.shape[0] + 1,))
        total_regret = 0
        incorrect_over_time = []
        
        for i in range(X.shape[0]):
            x_ta = X[i]
            max_payoff = -float("inf")
            best_arm = 0
            for j in range(self.num_arms):
                A_inv = np.linalg.inv(self.A[j])
                theta = np.dot(A_inv, self.b[j])
                payoff = np.dot(x_ta.T, theta) + self.alpha*(np.dot(np.dot(x_ta.T, A_inv), x_ta))**0.5
                
                if payoff > max_payoff:
                    max_payoff = payoff
                    best_arm = j
                elif payoff == max_payoff:
                    best_arm = np.random.choice([best_arm, j])
                    
            reward = 0
            if best_arm != target[i]:
                reward = -1
                total_regret += 1
            
            regret[i+1] = total_regret
            self.A[best_arm] += np.dot(x_ta.reshape((self.d, 1)), x_ta.T.reshape((1, self.d)))
            self.b[best_arm] += reward*x_ta
            
            ## evaluate
            if i%100 == 0:
                incorrect_over_time.append(self.evaluate(X, target))

        incorrect_over_time.append(self.evaluate(X, target))
        return regret, incorrect_over_time
            
            
            
            
                
            
                
        
        
        
        
    
    
    
=======

class LinUCB(DosageModel):
    """
    Implements linear Upper Confidence Bound algorithm.

    Arguments:
        num_arms (int): Number of actions that can be taken (number of dosage bins)
        num_features (int): Numner of features used for each timestep
        alpha (float): Step size for parameter updates
    """

    def __init__(self, num_arms, num_features, alpha=0.1):
        pass

    def train(self, data, actual):
        pass

    def get_features(self, data):
        pass

    def get_targets(self, data):
        pass

    def predict(self, X):
        pass
>>>>>>> 9cabe724
<|MERGE_RESOLUTION|>--- conflicted
+++ resolved
@@ -213,9 +213,8 @@
         Y = np.ones((N, 1))
         return Y
 
-<<<<<<< HEAD
     
-class linearUCB(DosageBaseline):
+class LinearUCB(DosageBaseline):
     """
     Implements linear UCB, as seen in 
     http://john-maxwell.com/post/2017-03-17/
@@ -327,34 +326,4 @@
         
         
         
-        
-    
-    
-    
-=======
-
-class LinUCB(DosageModel):
-    """
-    Implements linear Upper Confidence Bound algorithm.
-
-    Arguments:
-        num_arms (int): Number of actions that can be taken (number of dosage bins)
-        num_features (int): Numner of features used for each timestep
-        alpha (float): Step size for parameter updates
-    """
-
-    def __init__(self, num_arms, num_features, alpha=0.1):
-        pass
-
-    def train(self, data, actual):
-        pass
-
-    def get_features(self, data):
-        pass
-
-    def get_targets(self, data):
-        pass
-
-    def predict(self, X):
-        pass
->>>>>>> 9cabe724
+        